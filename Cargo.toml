[package]
authors = ["Rust and WebAssembly Working Group"]
description = "A modular toolkit for Rust and WebAssembly"
edition = "2021"
license = "MIT OR Apache-2.0"
name = "gloo"
readme = "README.md"
version = "0.11.0"
repository = "https://github.com/rustwasm/gloo"
homepage = "https://gloo-rs.web.app/"
documentation = "https://docs.rs/gloo/"
categories = ["api-bindings", "wasm"]
rust-version = "1.64"

[dependencies]
gloo-timers = { version = "0.3", path = "crates/timers", optional = true }
gloo-events = { version = "0.2", path = "crates/events", optional = true }
gloo-file = { version = "0.3", path = "crates/file", optional = true }
gloo-dialogs = { version = "0.2", path = "crates/dialogs", optional = true }
gloo-storage = { version = "0.3", path = "crates/storage", optional = true }
gloo-render = { version = "0.2", path = "crates/render", optional = true }
gloo-console = { version = "0.3", path = "crates/console", optional = true }
gloo-utils = { version = "0.2", path = "crates/utils", optional = true }
gloo-history = { version = "0.2", path = "crates/history", optional = true }
<<<<<<< HEAD
gloo-worker = { version = "0.4", path = "crates/worker", optional = true }
gloo-net = { version = "0.6", path = "crates/net", optional = true }
=======
gloo-worker = { version = "0.5", path = "crates/worker", optional = true }
gloo-net = { version = "0.5", path = "crates/net", optional = true }
>>>>>>> 64d81f1b

[features]
default = [
    "timers",
    "events",
    "file",
    "dialogs",
    "storage",
    "render",
    "console",
    "utils",
    "history",
    "worker",
    "net",
]
futures = [
    "timers",
    "file",
    "worker",
    "gloo-timers/futures",
    "gloo-file/futures",
    "gloo-worker/futures",
]
timers = ["gloo-timers"]
events = ["gloo-events"]
file = ["gloo-file"]
dialogs = ["gloo-dialogs"]
storage = ["gloo-storage"]
render = ["gloo-render"]
console = ["gloo-console"]
utils = ["gloo-utils"]
history = ["gloo-history"]
worker = ["gloo-worker"]
net = ["gloo-net"]

[workspace]
members = [
    "crates/timers",
    "crates/events",
    "crates/net",
    "crates/file",
    "crates/dialogs",
    "crates/storage",
    "crates/console",
    "crates/utils",
    "crates/history",
    "crates/worker",
    "crates/worker-macros",
    "crates/net",

    "examples/markdown",
    "examples/clock",
    "examples/file-hash",
    "examples/history-wasi",
    "examples/prime",
]

# Passing arguments to the docsrs builder in order to properly document cfg's.
# More information: https://docs.rs/about/builds#cross-compiling
[package.metadata.docs.rs]
all-features = true
rustdoc-args = ["--cfg", "docsrs"]
rustc-args = ["--cfg", "docsrs"]<|MERGE_RESOLUTION|>--- conflicted
+++ resolved
@@ -22,13 +22,8 @@
 gloo-console = { version = "0.3", path = "crates/console", optional = true }
 gloo-utils = { version = "0.2", path = "crates/utils", optional = true }
 gloo-history = { version = "0.2", path = "crates/history", optional = true }
-<<<<<<< HEAD
-gloo-worker = { version = "0.4", path = "crates/worker", optional = true }
+gloo-worker = { version = "0.5", path = "crates/worker", optional = true }
 gloo-net = { version = "0.6", path = "crates/net", optional = true }
-=======
-gloo-worker = { version = "0.5", path = "crates/worker", optional = true }
-gloo-net = { version = "0.5", path = "crates/net", optional = true }
->>>>>>> 64d81f1b
 
 [features]
 default = [
