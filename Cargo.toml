--- conflicted
+++ resolved
@@ -10,11 +10,8 @@
 [dependencies]
 gloo-timers = { version = "0.1.0", path = "crates/timers" }
 gloo-console-timer = { version = "0.1.0", path = "crates/console-timer" }
-<<<<<<< HEAD
 gloo-notifications = { version = "0.1.0", path = "crates/notifications" }
-=======
 gloo-events = { version = "0.1.0", path = "crates/events" }
->>>>>>> 70a08a6c
 
 [features]
 default = []
