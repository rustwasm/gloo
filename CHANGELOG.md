--- conflicted
+++ resolved
@@ -345,11 +345,8 @@
 
 ### Next Version
 
-<<<<<<< HEAD
-- Migrate to Edition 2021 and Apply MSRV in Cargo.toml (#360)
-=======
+- Migrate to Edition 2021 and Apply MSRV in Cargo.toml (#360)
 - Add Worker Loader (#349)
->>>>>>> 26caf553
 
 ### Version 0.3.0
 
