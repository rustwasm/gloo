--- conflicted
+++ resolved
@@ -1,25 +1,12 @@
 <!doctype html>
 <html lang="en">
-<<<<<<< HEAD
-    <head>
-        <meta charset="utf-8">
-        <meta name="viewport" content="width=device-width, initial-scale=1">
-        <title>Markdown</title>
-
-        <link data-trunk rel="rust" data-type="worker" data-wasm-opt="z" data-bin="example_markdown_worker" data-loader-shim />
-        <link data-trunk rel="rust" data-wasm-opt="z" data-bin="example_markdown_app" />
-    </head>
-    <body>
-        <div id="root">Rendering...</div>
-    </body>
-=======
 
 <head>
     <meta charset="utf-8">
     <meta name="viewport" content="width=device-width, initial-scale=1">
     <title>Markdown</title>
 
-    <link data-trunk rel="rust" data-type="worker" data-wasm-opt="z" data-bin="example_markdown_worker" />
+    <link data-trunk rel="rust" data-type="worker" data-wasm-opt="z" data-bin="example_markdown_worker" data-loader-shim />
     <link data-trunk rel="rust" data-wasm-opt="z" data-bin="example_markdown_app" />
 </head>
 
@@ -27,5 +14,4 @@
     <div id="root">Rendering...</div>
 </body>
 
->>>>>>> f7e4aa9b
 </html>