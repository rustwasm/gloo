--- conflicted
+++ resolved
@@ -28,13 +28,8 @@
 /// EventListenerPhase::Bubble
 /// # ;
 /// ```
-<<<<<<< HEAD
-#[derive(Debug, Clone, Copy, Default)]
-=======
 #[derive(Default, Debug, Clone, Copy, PartialEq, Eq)]
->>>>>>> afbacdad
 pub enum EventListenerPhase {
-    #[default]
     #[allow(missing_docs)]
     #[default]
     Bubble,
