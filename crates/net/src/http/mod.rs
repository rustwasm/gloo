--- conflicted
+++ resolved
@@ -23,9 +23,5 @@
 pub use http::Method;
 pub use query::QueryParams;
 
-<<<<<<< HEAD
-pub use request::Request;
-=======
 pub use request::{Request, RequestBuilder};
->>>>>>> f5f963a2
 pub use response::{IntoRawResponse, Response, ResponseBuilder};